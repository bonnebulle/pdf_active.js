/* -*- Mode: Java; tab-width: 2; indent-tabs-mode: nil; c-basic-offset: 2 -*- */
/* vim: set shiftwidth=2 tabstop=2 autoindent cindent expandtab: */

'use strict';

var kDefaultURL = 'compressed.tracemonkey-pldi-09.pdf';
var kDefaultScale = 1.5;
var kDefaultScaleDelta = 1.1;
var kCacheSize = 20;
var kCssUnits = 96.0 / 72.0;
var kScrollbarPadding = 40;
var kMinScale = 0.25;
var kMaxScale = 4.0;


var Cache = function cacheCache(size) {
  var data = [];
  this.push = function cachePush(view) {
    var i = data.indexOf(view);
    if (i >= 0)
      data.splice(i);
    data.push(view);
    if (data.length > size)
      data.shift().update();
  };
};

var cache = new Cache(kCacheSize);
var currentPageNumber = 1;

var PDFView = {
  pages: [],
  thumbnails: [],
  currentScale: kDefaultScale,
  initialBookmark: document.location.hash.substring(1),

  setScale: function pdfViewSetScale(val, resetAutoSettings) {
    var pages = this.pages;
    for (var i = 0; i < pages.length; i++)
      pages[i].update(val * kCssUnits);

    if (this.currentScale != val)
      this.pages[this.page - 1].scrollIntoView();
    this.currentScale = val;

    var event = document.createEvent('UIEvents');
    event.initUIEvent('scalechange', false, false, window, 0);
    event.scale = val;
    event.resetAutoSettings = resetAutoSettings;
    window.dispatchEvent(event);
  },

  parseScale: function pdfViewParseScale(value, resetAutoSettings) {
    if ('custom' == value)
      return;

    var scale = parseFloat(value);
    if (scale) {
      this.setScale(scale, true);
      return;
    }

    var currentPage = this.pages[this.page - 1];
    var pageWidthScale = (window.innerWidth - kScrollbarPadding) /
                          currentPage.width / kCssUnits;
    var pageHeightScale = (window.innerHeight - kScrollbarPadding) /
                           currentPage.height / kCssUnits;
    if ('page-width' == value)
      this.setScale(pageWidthScale, resetAutoSettings);
    if ('page-height' == value)
      this.setScale(pageHeightScale, resetAutoSettings);
    if ('page-fit' == value) {
      this.setScale(
        Math.min(pageWidthScale, pageHeightScale), resetAutoSettings);
    }
  },

  zoomIn: function pdfViewZoomIn() {
    var newScale = Math.min(kMaxScale, this.currentScale * kDefaultScaleDelta);
    this.setScale(newScale, true);
  },

  zoomOut: function pdfViewZoomOut() {
    var newScale = Math.max(kMinScale, this.currentScale / kDefaultScaleDelta);
    this.setScale(newScale, true);
  },

  set page(val) {
    var pages = this.pages;
    var input = document.getElementById('pageNumber');
    if (!(0 < val && val <= pages.length)) {
      var event = document.createEvent('UIEvents');
      event.initUIEvent('pagechange', false, false, window, 0);
      event.pageNumber = this.page;
      window.dispatchEvent(event);
      return;
    }

    currentPageNumber = val;
    var event = document.createEvent('UIEvents');
    event.initUIEvent('pagechange', false, false, window, 0);
    event.pageNumber = val;
    window.dispatchEvent(event);

    // checking if the this.page was called from the updateViewarea function:
    // avoiding the creation of two "set page" method (internal and public)
    if (updateViewarea.inProgress)
      return;
<<<<<<< HEAD
=======

    // Avoid scrolling the first page during loading
    if (this.loading && val == 1)
      return;
>>>>>>> 27ad798d

    pages[val - 1].scrollIntoView();
  },

  get page() {
    return currentPageNumber;
  },

  open: function pdfViewOpen(url, scale) {
    document.title = this.url = url;

    var self = this;
    getPdf(
      {
        url: url,
        progress: function getPdfProgress(evt) {
          if (evt.lengthComputable)
            self.progress(evt.loaded / evt.total);
        },
        error: self.error
      },
      function getPdfLoad(data) {
        self.loading = true;
        self.load(data, scale);
        self.loading = false;
      });
  },

  download: function pdfViewDownload() {
    window.open(this.url + '?pdfjs.action=download', '_parent');
  },

  navigateTo: function pdfViewNavigateTo(dest) {
    if (typeof dest === 'string')
      dest = this.destinations[dest];
    if (!(dest instanceof Array))
      return; // invalid destination
    // dest array looks like that: <page-ref> </XYZ|FitXXX> <args..>
    var destRef = dest[0];
    var pageNumber = destRef instanceof Object ?
      this.pagesRefMap[destRef.num + ' ' + destRef.gen + ' R'] : (destRef + 1);
    if (pageNumber) {
      this.page = pageNumber;
      var currentPage = this.pages[pageNumber - 1];
      currentPage.scrollIntoView(dest);
    }
  },

  getDestinationHash: function pdfViewGetDestinationHash(dest) {
    if (typeof dest === 'string')
      return '#' + escape(dest);
    if (dest instanceof Array) {
      var destRef = dest[0]; // see navigateTo method for dest format
      var pageNumber = destRef instanceof Object ?
        this.pagesRefMap[destRef.num + ' ' + destRef.gen + ' R'] :
        (destRef + 1);
      if (pageNumber) {
        var pdfOpenParams = '#page=' + pageNumber;
        if (isName(dest[1], 'XYZ')) {
          var scale = (dest[4] || this.currentScale);
          pdfOpenParams += '&zoom=' + (scale * 100);
          if (dest[2] || dest[3]) {
            pdfOpenParams += ',' + (dest[2] || 0) + ',' + (dest[3] || 0);
          }
        }
        return pdfOpenParams;
      }
    }
    return '';
  },

  error: function pdfViewError() {
    var loadingIndicator = document.getElementById('loading');
    loadingIndicator.innerHTML = 'Error';
  },

  progress: function pdfViewProgress(level) {
    var percent = Math.round(level * 100);
    var loadingIndicator = document.getElementById('loading');
    loadingIndicator.innerHTML = 'Loading... ' + percent + '%';
  },

  load: function pdfViewLoad(data, scale) {
    var loadingIndicator = document.getElementById('loading');
    loadingIndicator.setAttribute('hidden', 'true');

    var sidebar = document.getElementById('sidebarView');
    sidebar.parentNode.scrollTop = 0;

    while (sidebar.hasChildNodes())
      sidebar.removeChild(sidebar.lastChild);

    if ('_loadingInterval' in sidebar)
      clearInterval(sidebar._loadingInterval);

    var container = document.getElementById('viewer');
    while (container.hasChildNodes())
      container.removeChild(container.lastChild);

    var pdf = new PDFDoc(data);
    var pagesCount = pdf.numPages;
    document.getElementById('numPages').innerHTML = pagesCount;
    document.getElementById('pageNumber').max = pagesCount;

    var pages = this.pages = [];
    var pagesRefMap = {};
    var thumbnails = this.thumbnails = [];
    for (var i = 1; i <= pagesCount; i++) {
      var page = pdf.getPage(i);
      pages.push(new PageView(container, page, i, page.width, page.height,
                              page.stats, this.navigateTo.bind(this)));
      thumbnails.push(new ThumbnailView(sidebar, page, i,
                                        page.width / page.height));
      var pageRef = page.ref;
      pagesRefMap[pageRef.num + ' ' + pageRef.gen + ' R'] = i;
    }

    this.setScale(scale || kDefaultScale, true);

    this.pagesRefMap = pagesRefMap;
    this.destinations = pdf.catalog.destinations;
    if (pdf.catalog.documentOutline) {
      this.outline = new DocumentOutlineView(pdf.catalog.documentOutline);
      var outlineSwitchButton = document.getElementById('outlineSwitch');
      outlineSwitchButton.removeAttribute('disabled');
      this.switchSidebarView('outline');
    }

    if (this.initialBookmark) {
      this.setHash(this.initialBookmark);
      this.initialBookmark = null;
    }
    else
      this.page = 1;
  },

  setHash: function pdfViewSetHash(hash) {
    if (!hash)
      return;

    if (hash.indexOf('=') >= 0) {
      // parsing query string
      var paramsPairs = hash.split('&');
      var params = {};
      for (var i = 0; i < paramsPairs.length; ++i) {
        var paramPair = paramsPairs[i].split('=');
        params[paramPair[0]] = paramPair[1];
      }
      // borrowing syntax from "Parameters for Opening PDF Files"
      if ('nameddest' in params) {
        PDFView.navigateTo(params.nameddest);
        return;
      }
      if ('page' in params) {
        var pageNumber = (params.page | 0) || 1;
        this.page = pageNumber;
        if ('zoom' in params) {
          var zoomArgs = params.zoom.split(','); // scale,left,top
          // building destination array
          var dest = [null, new Name('XYZ'), (zoomArgs[1] | 0),
            (zoomArgs[2] | 0), (zoomArgs[0] | 0) / 100];
          var currentPage = this.pages[pageNumber - 1];
          currentPage.scrollIntoView(dest);
        } else
<<<<<<< HEAD
          this.page = page; // simple page
=======
          this.page = params.page; // simple page
>>>>>>> 27ad798d
        return;
      }
    } else if (/^\d+$/.test(hash)) // page number
      this.page = hash;
    else // named destination
      PDFView.navigateTo(unescape(hash));
  },

  switchSidebarView: function pdfViewSwitchSidebarView(view) {
    var thumbsScrollView = document.getElementById('sidebarScrollView');
    var outlineScrollView = document.getElementById('outlineScrollView');
    var thumbsSwitchButton = document.getElementById('thumbsSwitch');
    var outlineSwitchButton = document.getElementById('outlineSwitch');
    switch (view) {
      case 'thumbs':
        thumbsScrollView.removeAttribute('hidden');
        outlineScrollView.setAttribute('hidden', 'true');
        thumbsSwitchButton.setAttribute('data-selected', true);
        outlineSwitchButton.removeAttribute('data-selected');
        break;
      case 'outline':
        thumbsScrollView.setAttribute('hidden', 'true');
        outlineScrollView.removeAttribute('hidden');
        thumbsSwitchButton.removeAttribute('data-selected');
        outlineSwitchButton.setAttribute('data-selected', true);
        break;
    }
  },

  getVisiblePages: function pdfViewGetVisiblePages() {
    var pages = this.pages;
    var kBottomMargin = 10;
    var visiblePages = [];

    var currentHeight = kBottomMargin;
    var windowTop = window.pageYOffset;
    for (var i = 1; i <= pages.length; ++i) {
      var page = pages[i - 1];
      var pageHeight = page.height * page.scale + kBottomMargin;
      if (currentHeight + pageHeight > windowTop)
        break;

      currentHeight += pageHeight;
    }

    var windowBottom = window.pageYOffset + window.innerHeight;
    for (; i <= pages.length && currentHeight < windowBottom; ++i) {
      var singlePage = pages[i - 1];
      visiblePages.push({ id: singlePage.id, y: currentHeight,
                          view: singlePage });
      currentHeight += singlePage.height * singlePage.scale + kBottomMargin;
    }
    return visiblePages;
  }
};

var PageView = function pageView(container, content, id, pageWidth, pageHeight,
                                 stats, navigateTo) {
  this.id = id;
  this.content = content;

  var view = this.content.view;
  this.x = view.x;
  this.y = view.y;
  this.width = view.width;
  this.height = view.height;

  var anchor = document.createElement('a');
  anchor.name = '' + this.id;

  var div = document.createElement('div');
  div.id = 'pageContainer' + this.id;
  div.className = 'page';

  container.appendChild(anchor);
  container.appendChild(div);

  this.update = function pageViewUpdate(scale) {
    this.scale = scale || this.scale;
    div.style.width = (this.width * this.scale) + 'px';
    div.style.height = (this.height * this.scale) + 'px';

    while (div.hasChildNodes())
      div.removeChild(div.lastChild);
    div.removeAttribute('data-loaded');
  };

  function setupLinks(content, scale) {
    function bindLink(link, dest) {
      link.href = PDFView.getDestinationHash(dest);
      link.onclick = function pageViewSetupLinksOnclick() {
        if (dest)
          PDFView.navigateTo(dest);
        return false;
      };
    }

    var links = content.getLinks();
    for (var i = 0; i < links.length; i++) {
      var link = document.createElement('a');
      link.style.left = (Math.floor(links[i].x - view.x) * scale) + 'px';
      link.style.top = (Math.floor(links[i].y - view.y) * scale) + 'px';
      link.style.width = Math.ceil(links[i].width * scale) + 'px';
      link.style.height = Math.ceil(links[i].height * scale) + 'px';
      link.href = links[i].url || '';
      if (!links[i].url)
        bindLink(link, ('dest' in links[i]) ? links[i].dest : null);
      div.appendChild(link);
    }
  }

  this.getPagePoint = function pageViewGetPagePoint(x, y) {
    var scale = PDFView.currentScale;
    return this.content.rotatePoint(x / scale, y / scale);
  };

  this.scrollIntoView = function pageViewScrollIntoView(dest) {
      if (!dest) {
        div.scrollIntoView(true);
        return;
      }

      var x = 0, y = 0;
      var width = 0, height = 0, widthScale, heightScale;
      var scale = 0;
      switch (dest[1].name) {
        case 'XYZ':
          x = dest[2];
          y = dest[3];
          scale = dest[4];
          break;
        case 'Fit':
        case 'FitB':
          scale = 'page-fit';
          break;
        case 'FitH':
        case 'FitBH':
          y = dest[2];
          scale = 'page-width';
          break;
        case 'FitV':
        case 'FitBV':
          x = dest[2];
          scale = 'page-height';
          break;
        case 'FitR':
          x = dest[2];
          y = dest[3];
          width = dest[4] - x;
          height = dest[5] - y;
          widthScale = (window.innerWidth - kScrollbarPadding) /
            width / kCssUnits;
          heightScale = (window.innerHeight - kScrollbarPadding) /
            height / kCssUnits;
          scale = Math.min(widthScale, heightScale);
          break;
        default:
          return;
      }

      var boundingRect = [
        this.content.rotatePoint(x, y),
        this.content.rotatePoint(x + width, y + height)
      ];

      if (scale && scale !== PDFView.currentScale)
        PDFView.setScale(scale, true);

      setTimeout(function pageViewScrollIntoViewRelayout() {
        // letting page to re-layout before scrolling
        var scale = PDFView.currentScale;
        var x = Math.min(boundingRect[0].x, boundingRect[1].x);
        var y = Math.min(boundingRect[0].y, boundingRect[1].y);
        var width = Math.abs(boundingRect[0].x - boundingRect[1].x);
        var height = Math.abs(boundingRect[0].y - boundingRect[1].y);

        // using temporary div to scroll it into view
        var tempDiv = document.createElement('div');
        tempDiv.style.position = 'absolute';
        tempDiv.style.left = Math.floor(x * scale) + 'px';
        tempDiv.style.top = Math.floor(y * scale) + 'px';
        tempDiv.style.width = Math.ceil(width * scale) + 'px';
        tempDiv.style.height = Math.ceil(height * scale) + 'px';
        div.appendChild(tempDiv);
        tempDiv.scrollIntoView(true);
        div.removeChild(tempDiv);
      }, 0);
  };

  this.draw = function pageviewDraw() {
    if (div.hasChildNodes()) {
      this.updateStats();
      return false;
    }

    var canvas = document.createElement('canvas');
    canvas.id = 'page' + this.id;
    canvas.mozOpaque = true;
    div.appendChild(canvas);

    var scale = this.scale;
    canvas.width = pageWidth * scale;
    canvas.height = pageHeight * scale;

    var ctx = canvas.getContext('2d');
    ctx.save();
    ctx.fillStyle = 'rgb(255, 255, 255)';
    ctx.fillRect(0, 0, canvas.width, canvas.height);
    ctx.restore();
    ctx.translate(-this.x * scale, -this.y * scale);

    stats.begin = Date.now();
    this.content.startRendering(ctx, this.updateStats);

    setupLinks(this.content, this.scale);
    div.setAttribute('data-loaded', true);

    return true;
  };

  this.updateStats = function pageViewUpdateStats() {
    var t1 = stats.compile, t2 = stats.fonts, t3 = stats.render;
    var str = 'Time to compile/fonts/render: ' +
              (t1 - stats.begin) + '/' + (t2 - t1) + '/' + (t3 - t2) + ' ms';
    document.getElementById('info').innerHTML = str;
  };
};

var ThumbnailView = function thumbnailView(container, page, id, pageRatio) {
  var anchor = document.createElement('a');
  anchor.href = '#' + id;
  anchor.onclick = function stopNivigation() {
    PDFView.page = id;
    return false;
  };

  var div = document.createElement('div');
  div.id = 'thumbnailContainer' + id;
  div.className = 'thumbnail';

  anchor.appendChild(div);
  container.appendChild(anchor);

  this.draw = function thumbnailViewDraw() {
    if (div.hasChildNodes())
      return;

    var canvas = document.createElement('canvas');
    canvas.id = 'thumbnail' + id;
    canvas.mozOpaque = true;

    var maxThumbSize = 134;
    canvas.width = pageRatio >= 1 ? maxThumbSize :
      maxThumbSize * pageRatio;
    canvas.height = pageRatio <= 1 ? maxThumbSize :
      maxThumbSize / pageRatio;

    div.setAttribute('data-loaded', true);
    div.appendChild(canvas);

    var ctx = canvas.getContext('2d');
    ctx.save();
    ctx.fillStyle = 'rgb(255, 255, 255)';
    ctx.fillRect(0, 0, canvas.width, canvas.height);
    ctx.restore();

    var view = page.view;
    var scaleX = (canvas.width / page.width);
    var scaleY = (canvas.height / page.height);
    ctx.translate(-view.x * scaleX, -view.y * scaleY);
    div.style.width = (view.width * scaleX) + 'px';
    div.style.height = (view.height * scaleY) + 'px';
    div.style.lineHeight = (view.height * scaleY) + 'px';

    page.startRendering(ctx, function thumbnailViewDrawStartRendering() {});
  };
};

var DocumentOutlineView = function documentOutlineView(outline) {
  var outlineView = document.getElementById('outlineView');

  function bindItemLink(domObj, item) {
    domObj.href = PDFView.getDestinationHash(item.dest);
    domObj.onclick = function documentOutlineViewOnclick(e) {
      PDFView.navigateTo(item.dest);
      return false;
    };
  }

  var queue = [{parent: outlineView, items: outline}];
  while (queue.length > 0) {
    var levelData = queue.shift();
    var i, n = levelData.items.length;
    for (i = 0; i < n; i++) {
      var item = levelData.items[i];
      var div = document.createElement('div');
      div.className = 'outlineItem';
      var a = document.createElement('a');
      bindItemLink(a, item);
      a.textContent = item.title;
      div.appendChild(a);

      if (item.items.length > 0) {
        var itemsDiv = document.createElement('div');
        itemsDiv.className = 'outlineItems';
        div.appendChild(itemsDiv);
        queue.push({parent: itemsDiv, items: item.items});
      }

      levelData.parent.appendChild(div);
    }
  }
};

window.addEventListener('load', function webViewerLoad(evt) {
  var params = document.location.search.substring(1).split('&');
  for (var i = 0; i < params.length; i++) {
    var param = params[i].split('=');
    params[unescape(param[0])] = unescape(param[1]);
  }

  var scale = ('scale' in params) ? params.scale : kDefaultScale;
  PDFView.open(params.file || kDefaultURL, parseFloat(scale));

  if (!window.File || !window.FileReader || !window.FileList || !window.Blob)
    document.getElementById('fileInput').setAttribute('hidden', 'true');
  else
    document.getElementById('fileInput').value = null;
}, true);

<<<<<<< HEAD
=======
window.addEventListener('unload', function webViewerUnload(evt) {
  window.scrollTo(0, 0);
}, true);

>>>>>>> 27ad798d
function updateViewarea() {
  var visiblePages = PDFView.getVisiblePages();
  for (var i = 0; i < visiblePages.length; i++) {
    var page = visiblePages[i];
    if (PDFView.pages[page.id - 1].draw())
      cache.push(page.view);
  }

  if (!visiblePages.length)
    return;

  updateViewarea.inProgress = true; // used in "set page"
  var currentId = PDFView.page;
  var firstPage = visiblePages[0];
  PDFView.page = firstPage.id;
  updateViewarea.inProgress = false;

  var kViewerTopMargin = 52;
  var pageNumber = firstPage.id;
  var pdfOpenParams = '#page=' + pageNumber;
  pdfOpenParams += '&zoom=' + Math.round(PDFView.currentScale * 100);
  var currentPage = PDFView.pages[pageNumber - 1];
  var topLeft = currentPage.getPagePoint(window.pageXOffset,
    window.pageYOffset - firstPage.y - kViewerTopMargin);
  pdfOpenParams += ',' + Math.round(topLeft.x) + ',' + Math.round(topLeft.y);
  document.getElementById('viewBookmark').href = pdfOpenParams;
}

window.addEventListener('scroll', function webViewerScroll(evt) {
  updateViewarea();
}, true);

window.addEventListener('resize', function webViewerResize(evt) {
  if (document.getElementById('pageWidthOption').selected ||
      document.getElementById('pageFitOption').selected)
      PDFView.parseScale(document.getElementById('scaleSelect').value);
  updateViewarea();
});

window.addEventListener('hashchange', function webViewerHashchange(evt) {
  PDFView.setHash(document.location.hash.substring(1));
});

window.addEventListener('change', function webViewerChange(evt) {
  var files = evt.target.files;
  if (!files || files.length == 0)
    return;

  // Read the local file into a Uint8Array.
  var fileReader = new FileReader();
  fileReader.onload = function webViewerChangeFileReaderOnload(evt) {
    var data = evt.target.result;
    var buffer = new ArrayBuffer(data.length);
    var uint8Array = new Uint8Array(buffer);

    for (var i = 0; i < data.length; i++)
      uint8Array[i] = data.charCodeAt(i);
    PDFView.load(uint8Array);
  };

  // Read as a binary string since "readAsArrayBuffer" is not yet
  // implemented in Firefox.
  var file = files[0];
  fileReader.readAsBinaryString(file);

  document.title = file.name;

  // URL does not reflect proper document location - hiding some icons.
  document.getElementById('viewBookmark').setAttribute('hidden', 'true');
  document.getElementById('download').setAttribute('hidden', 'true');
}, true);

window.addEventListener('transitionend', function webViewerTransitionend(evt) {
  var pageIndex = 0;
  var pagesCount = PDFView.pages.length;

  var container = document.getElementById('sidebarView');
  container._interval = window.setInterval(function interval() {
    if (pageIndex >= pagesCount) {
      window.clearInterval(container._interval);
      return;
    }

    PDFView.thumbnails[pageIndex++].draw();
  }, 500);
}, true);

window.addEventListener('scalechange', function scalechange(evt) {
  var customScaleOption = document.getElementById('customScaleOption');
  customScaleOption.selected = false;

  if (!evt.resetAutoSettings &&
       (document.getElementById('pageWidthOption').selected ||
        document.getElementById('pageFitOption').selected)) {
      updateViewarea();
      return;
  }

  var options = document.getElementById('scaleSelect').options;
  var predefinedValueFound = false;
  var value = '' + evt.scale;
  for (var i = 0; i < options.length; i++) {
    var option = options[i];
    if (option.value != value) {
      option.selected = false;
      continue;
    }
    option.selected = true;
    predefinedValueFound = true;
  }

  if (!predefinedValueFound) {
    customScaleOption.textContent = Math.round(evt.scale * 10000) / 100 + '%';
    customScaleOption.selected = true;
  }

  updateViewarea();
}, true);

window.addEventListener('pagechange', function pagechange(evt) {
  var page = evt.pageNumber;
  if (document.getElementById('pageNumber').value != page)
    document.getElementById('pageNumber').value = page;
  document.getElementById('previous').disabled = (page <= 1);
  document.getElementById('next').disabled = (page >= PDFView.pages.length);
}, true);

window.addEventListener('keydown', function keydown(evt) {
  var curElement = document.activeElement;
  var controlsElement = document.getElementById('controls');
  while (curElement) {
    if (curElement === controlsElement)
      return; // ignoring if the 'controls' element is focused
    curElement = curElement.parentNode;
  }
  switch (evt.keyCode) {
    case 61: // FF/Mac '='
    case 107: // FF '+' and '='
    case 187: // Chrome '+'
      PDFView.zoomIn();
      break;
    case 109: // FF '-'
    case 189: // Chrome '-'
      PDFView.zoomOut();
      break;
    case 48: // '0'
      PDFView.setScale(kDefaultScale, true);
      break;
  }
});<|MERGE_RESOLUTION|>--- conflicted
+++ resolved
@@ -106,13 +106,10 @@
     // avoiding the creation of two "set page" method (internal and public)
     if (updateViewarea.inProgress)
       return;
-<<<<<<< HEAD
-=======
 
     // Avoid scrolling the first page during loading
     if (this.loading && val == 1)
       return;
->>>>>>> 27ad798d
 
     pages[val - 1].scrollIntoView();
   },
@@ -277,11 +274,7 @@
           var currentPage = this.pages[pageNumber - 1];
           currentPage.scrollIntoView(dest);
         } else
-<<<<<<< HEAD
-          this.page = page; // simple page
-=======
           this.page = params.page; // simple page
->>>>>>> 27ad798d
         return;
       }
     } else if (/^\d+$/.test(hash)) // page number
@@ -612,13 +605,10 @@
     document.getElementById('fileInput').value = null;
 }, true);
 
-<<<<<<< HEAD
-=======
 window.addEventListener('unload', function webViewerUnload(evt) {
   window.scrollTo(0, 0);
 }, true);
 
->>>>>>> 27ad798d
 function updateViewarea() {
   var visiblePages = PDFView.getVisiblePages();
   for (var i = 0; i < visiblePages.length; i++) {
