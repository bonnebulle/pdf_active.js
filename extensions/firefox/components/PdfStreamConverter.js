/* -*- Mode: Java; tab-width: 2; indent-tabs-mode: nil; c-basic-offset: 2 -*- */
/* vim: set shiftwidth=2 tabstop=2 autoindent cindent expandtab: */

'use strict';

var EXPORTED_SYMBOLS = ['PdfStreamConverter'];

const Cc = Components.classes;
const Ci = Components.interfaces;
const Cr = Components.results;
const Cu = Components.utils;
const PDFJS_EVENT_ID = 'pdf.js.message';
const PDF_CONTENT_TYPE = 'application/pdf';
<<<<<<< HEAD
const EXT_ID = 'uriloader@pdf.js';
const EXT_PREFIX = 'extensions.' + EXT_ID;
=======
const PREF_PREFIX = 'PDFJSSCRIPT_PREF_PREFIX';
>>>>>>> f59ae949
const MAX_DATABASE_LENGTH = 4096;
const FIREFOX_ID = '{ec8030f7-c20a-464f-9b0e-13a3a9e97384}';
const SEAMONKEY_ID = '{92650c4d-4b8e-4d2a-b7eb-24ecf4f6b63a}';

Cu.import('resource://gre/modules/XPCOMUtils.jsm');
Cu.import('resource://gre/modules/Services.jsm');
Cu.import('resource://gre/modules/NetUtil.jsm');
Cu.import('resource://gre/modules/AddonManager.jsm');

let appInfo = Cc['@mozilla.org/xre/app-info;1']
                  .getService(Ci.nsIXULAppInfo);
let privateBrowsing, inPrivateBrowsing;

if (appInfo.ID === FIREFOX_ID) {
  privateBrowsing = Cc['@mozilla.org/privatebrowsing;1']
                          .getService(Ci.nsIPrivateBrowsingService);
  inPrivateBrowsing = privateBrowsing.privateBrowsingEnabled;
} else if (appInfo.ID === SEAMONKEY_ID) {
  privateBrowsing = null;
  inPrivateBrowsing = false;
}

function getBoolPref(pref, def) {
  try {
    return Services.prefs.getBoolPref(pref);
  } catch (ex) {
    return def;
  }
}

function setStringPref(pref, value) {
  let str = Cc['@mozilla.org/supports-string;1']
              .createInstance(Ci.nsISupportsString);
  str.data = value;
  Services.prefs.setComplexValue(pref, Ci.nsISupportsString, str);
}

function getStringPref(pref, def) {
  try {
    return Services.prefs.getComplexValue(pref, Ci.nsISupportsString).data;
  } catch (ex) {
    return def;
  }
}

function log(aMsg) {
  if (!getBoolPref(PREF_PREFIX + '.pdfBugEnabled', false))
    return;
  let msg = 'PdfStreamConverter.js: ' + (aMsg.join ? aMsg.join('') : aMsg);
  Services.console.logStringMessage(msg);
  dump(msg + '\n');
}

function getDOMWindow(aChannel) {
  var requestor = aChannel.notificationCallbacks;
  var win = requestor.getInterface(Components.interfaces.nsIDOMWindow);
  return win;
}

function getLocalizedStrings(path) {
  var stringBundle = Cc['@mozilla.org/intl/stringbundle;1'].
      getService(Ci.nsIStringBundleService).
      createBundle('chrome://pdf.js/locale/' + path);

  var map = {};
  var enumerator = stringBundle.getSimpleEnumeration();
  while (enumerator.hasMoreElements()) {
    var string = enumerator.getNext().QueryInterface(Ci.nsIPropertyElement);
    var key = string.key, property = 'textContent';
    var i = key.lastIndexOf('.');
    if (i >= 0) {
      property = key.substring(i + 1);
      key = key.substring(0, i);
    }
    if (!(key in map))
      map[key] = {};
    map[key][property] = string.value;
  }
  return map;
}
function getLocalizedString(strings, id) {
  if (id in strings)
    return strings[id]['textContent'];
  return id;
}

// All the priviledged actions.
function ChromeActions(domWindow) {
  this.domWindow = domWindow;
}

ChromeActions.prototype = {
  download: function(data) {
    let mimeService = Cc['@mozilla.org/mime;1'].getService(Ci.nsIMIMEService);
    var handlerInfo = mimeService.
                        getFromTypeAndExtension('application/pdf', 'pdf');
    var uri = NetUtil.newURI(data);

    var extHelperAppSvc =
          Cc['@mozilla.org/uriloader/external-helper-app-service;1'].
            getService(Ci.nsIExternalHelperAppService);
    var frontWindow = Cc['@mozilla.org/embedcomp/window-watcher;1'].
                        getService(Ci.nsIWindowWatcher).activeWindow;
    var ioService = Services.io;
    var channel = ioService.newChannel(data, null, null);
    var listener = {
      extListener: null,
      onStartRequest: function(aRequest, aContext) {
        this.extListener = extHelperAppSvc.doContent('application/pdf',
                              aRequest, frontWindow, false);
        this.extListener.onStartRequest(aRequest, aContext);
      },
      onStopRequest: function(aRequest, aContext, aStatusCode) {
        if (this.extListener)
          this.extListener.onStopRequest(aRequest, aContext, aStatusCode);
      },
      onDataAvailable: function(aRequest, aContext, aInputStream, aOffset,
                                aCount) {
        this.extListener.onDataAvailable(aRequest, aContext, aInputStream,
                                         aOffset, aCount);
      }
    };

    channel.asyncOpen(listener, null);
  },
  setDatabase: function(data) {
    if (inPrivateBrowsing)
      return;
    // Protect against something sending tons of data to setDatabase.
    if (data.length > MAX_DATABASE_LENGTH)
      return;
    setStringPref(PREF_PREFIX + '.database', data);
  },
  getDatabase: function() {
    if (inPrivateBrowsing)
      return '{}';
    return getStringPref(PREF_PREFIX + '.database', '{}');
  },
  getLocale: function() {
    return getStringPref('general.useragent.locale', 'en-US');
  },
  getStrings: function(data) {
    try {
      // Lazy initialization of localizedStrings
      if (!('localizedStrings' in this))
        this.localizedStrings = getLocalizedStrings('viewer.properties');

      var result = this.localizedStrings[data];
      return JSON.stringify(result || null);
    } catch (e) {
      log('Unable to retrive localized strings: ' + e);
      return 'null';
    }
  },
  pdfBugEnabled: function() {
<<<<<<< HEAD
    return getBoolPref(EXT_PREFIX + '.pdfBugEnabled', false);
  },
  fallback: function(url) {
    var self = this;
    var domWindow = this.domWindow;
    var strings = getLocalizedStrings('chrome.properties');
    var message = getLocalizedString(strings, 'unsupported_feature');

    var win = Services.wm.getMostRecentWindow('navigator:browser');
    var browser = win.gBrowser.getBrowserForDocument(domWindow.top.document);
    var notificationBox = win.gBrowser.getNotificationBox(browser);

    var buttons = [{
      label: getLocalizedString(strings, 'open_with_different_viewer'),
      accessKey: null,
      callback: function() {
        self.download(url);
      }
    }];
    notificationBox.appendNotification(message, 'pdfjs-fallback', null,
                                       notificationBox.PRIORITY_WARNING_LOW,
                                       buttons);
=======
    return getBoolPref(PREF_PREFIX + '.pdfBugEnabled', false);
>>>>>>> f59ae949
  }
};

// Event listener to trigger chrome privedged code.
function RequestListener(actions) {
  this.actions = actions;
}
// Receive an event and synchronously responds.
RequestListener.prototype.receive = function(event) {
  var message = event.target;
  var action = message.getUserData('action');
  var data = message.getUserData('data');
  var actions = this.actions;
  if (!(action in actions)) {
    log('Unknown action: ' + action);
    return;
  }
  var response = actions[action].call(this.actions, data);
  message.setUserData('response', response, null);
};


function PdfStreamConverter() {
}

PdfStreamConverter.prototype = {

  // properties required for XPCOM registration:
  classID: Components.ID('{PDFJSSCRIPT_STREAM_CONVERTER_ID}'),
  classDescription: 'pdf.js Component',
  contractID: '@mozilla.org/streamconv;1?from=application/pdf&to=*/*',

  QueryInterface: XPCOMUtils.generateQI([
      Ci.nsISupports,
      Ci.nsIStreamConverter,
      Ci.nsIStreamListener,
      Ci.nsIRequestObserver
  ]),

  /*
   * This component works as such:
   * 1. asyncConvertData stores the listener
   * 2. onStartRequest creates a new channel, streams the viewer and cancels
   *    the request so pdf.js can do the request
   * Since the request is cancelled onDataAvailable should not be called. The
   * onStopRequest does nothing. The convert function just returns the stream,
   * it's just the synchronous version of asyncConvertData.
   */

  // nsIStreamConverter::convert
  convert: function(aFromStream, aFromType, aToType, aCtxt) {
    throw Cr.NS_ERROR_NOT_IMPLEMENTED;
  },

  // nsIStreamConverter::asyncConvertData
  asyncConvertData: function(aFromType, aToType, aListener, aCtxt) {
    // Ignoring HTTP POST requests -- pdf.js has to repeat the request.
    var skipConversion = false;
    try {
      var request = aCtxt;
      request.QueryInterface(Ci.nsIHttpChannel);
      skipConversion = (request.requestMethod !== 'GET');
    } catch (e) {
      // Non-HTTP request... continue normally.
    }
    if (skipConversion)
      throw Cr.NS_ERROR_NOT_IMPLEMENTED;

    // Store the listener passed to us
    this.listener = aListener;
  },

  // nsIStreamListener::onDataAvailable
  onDataAvailable: function(aRequest, aContext, aInputStream, aOffset, aCount) {
    // Do nothing since all the data loading is handled by the viewer.
    log('SANITY CHECK: onDataAvailable SHOULD NOT BE CALLED!');
  },

  // nsIRequestObserver::onStartRequest
  onStartRequest: function(aRequest, aContext) {

    // Setup the request so we can use it below.
    aRequest.QueryInterface(Ci.nsIChannel);
    // Cancel the request so the viewer can handle it.
    aRequest.cancel(Cr.NS_BINDING_ABORTED);

    // Create a new channel that is viewer loaded as a resource.
    var ioService = Services.io;
    var channel = ioService.newChannel(
                    'resource://pdf.js/web/viewer.html', null, null);

    var listener = this.listener;
    // Proxy all the request observer calls, when it gets to onStopRequest
    // we can get the dom window.
    var proxy = {
      onStartRequest: function() {
        listener.onStartRequest.apply(listener, arguments);
      },
      onDataAvailable: function() {
        listener.onDataAvailable.apply(listener, arguments);
      },
      onStopRequest: function() {
        var domWindow = getDOMWindow(channel);
        // Double check the url is still the correct one.
        if (domWindow.document.documentURIObject.equals(aRequest.URI)) {
          let requestListener = new RequestListener(
                                      new ChromeActions(domWindow));
          domWindow.addEventListener(PDFJS_EVENT_ID, function(event) {
            requestListener.receive(event);
          }, false, true);
        }
        listener.onStopRequest.apply(listener, arguments);
      }
    };

    // Keep the URL the same so the browser sees it as the same.
    channel.originalURI = aRequest.URI;
    channel.asyncOpen(proxy, aContext);
  },

  // nsIRequestObserver::onStopRequest
  onStopRequest: function(aRequest, aContext, aStatusCode) {
    // Do nothing.
  }
};

var NSGetFactory = XPCOMUtils.generateNSGetFactory([PdfStreamConverter]);<|MERGE_RESOLUTION|>--- conflicted
+++ resolved
@@ -11,12 +11,7 @@
 const Cu = Components.utils;
 const PDFJS_EVENT_ID = 'pdf.js.message';
 const PDF_CONTENT_TYPE = 'application/pdf';
-<<<<<<< HEAD
-const EXT_ID = 'uriloader@pdf.js';
-const EXT_PREFIX = 'extensions.' + EXT_ID;
-=======
 const PREF_PREFIX = 'PDFJSSCRIPT_PREF_PREFIX';
->>>>>>> f59ae949
 const MAX_DATABASE_LENGTH = 4096;
 const FIREFOX_ID = '{ec8030f7-c20a-464f-9b0e-13a3a9e97384}';
 const SEAMONKEY_ID = '{92650c4d-4b8e-4d2a-b7eb-24ecf4f6b63a}';
@@ -172,8 +167,7 @@
     }
   },
   pdfBugEnabled: function() {
-<<<<<<< HEAD
-    return getBoolPref(EXT_PREFIX + '.pdfBugEnabled', false);
+    return getBoolPref(PREF_PREFIX + '.pdfBugEnabled', false);
   },
   fallback: function(url) {
     var self = this;
@@ -195,9 +189,6 @@
     notificationBox.appendNotification(message, 'pdfjs-fallback', null,
                                        notificationBox.PRIORITY_WARNING_LOW,
                                        buttons);
-=======
-    return getBoolPref(PREF_PREFIX + '.pdfBugEnabled', false);
->>>>>>> f59ae949
   }
 };
 
