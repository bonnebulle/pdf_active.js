--- conflicted
+++ resolved
@@ -139,13 +139,8 @@
 # To install gjslint, see:
 #
 # <http://code.google.com/closure/utilities/docs/linter_howto.html>
-<<<<<<< HEAD
-SRC_DIRS := . src utils web test test/unit examples/helloworld \
-            extensions/firefox extensions/firefox/components extensions/chrome
-=======
 SRC_DIRS := . src utils web test examples/helloworld extensions/firefox \
             extensions/firefox/components extensions/chrome test/unit
->>>>>>> e9cd29cf
 GJSLINT_FILES = $(foreach DIR,$(SRC_DIRS),$(wildcard $(DIR)/*.js))
 lint:
 	gjslint --nojsdoc $(GJSLINT_FILES)
