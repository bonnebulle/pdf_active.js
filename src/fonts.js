--- conflicted
+++ resolved
@@ -1900,13 +1900,8 @@
               break;
             }
           }
-<<<<<<< HEAD
-          // if it is, replacing with meaningful toFontChar values
-          if (isIdentity) {
-=======
           // if it is, replacing with meaningful toUnicode values
           if (isIdentity && !this.isSymbolicFont) {
->>>>>>> f45f87b7
             var usedUnicodes = [], unassignedUnicodeItems = [];
             for (var i = 0, ii = glyphs.length; i < ii; i++) {
               var unicode = toFontChar[i + 1];
@@ -1960,13 +1955,13 @@
         }
 
         // Moving all symbolic font glyphs into 0xF000 - 0xF0FF range.
-        this.symbolicGlyphsOffset = 0;
         if (this.isSymbolicFont) {
           for (var i = 0, ii = glyphs.length; i < ii; i++) {
             var code = glyphs[i].unicode;
-            glyphs[i].unicode = kSymbolicFontGlyphOffset | (code & 0xFF);
+            code = kSymbolicFontGlyphOffset | (code & 0xFF);
+            glyphs[i].unicode = toFontChar[i] = code;
           }
-          this.symbolicGlyphsOffset = kSymbolicFontGlyphOffset;
+          this.useToFontChar = true;
         }
 
         // remove glyph references outside range of avaialable glyphs
@@ -2370,13 +2365,8 @@
             break;
           }
           if (!this.hasEncoding || this.isSymbolicFont) {
-<<<<<<< HEAD
             fontCharCode = this.useToFontChar ? this.toFontChar[charcode] :
               charcode;
-=======
-            unicode = this.useToUnicode ? this.toUnicode[charcode] :
-              (this.symbolicGlyphsOffset + charcode);
->>>>>>> f45f87b7
             break;
           }
 
