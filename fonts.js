--- conflicted
+++ resolved
@@ -414,11 +414,7 @@
     var names = name.split('+');
     names = names.length > 1 ? names[1] : names[0];
     names = names.split(/[-,_]/g)[0];
-<<<<<<< HEAD
     this.serif = serifFonts[names] || (name.search(/serif/gi) != -1);
-=======
-    this.serif = serifFonts[names] || (name.indexOf('Serif') != -1);
->>>>>>> 6245073a
 
     // If the font is to be ignored, register it like an already loaded font
     // to avoid the cost of waiting for it be be loaded by the platform.
@@ -437,14 +433,8 @@
                     (fontName.search(/italic/gi) != -1);
 
       // Use 'name' instead of 'fontName' here because the original
-<<<<<<< HEAD
       // name ArialBlack for example will be replaced by Helvetica.
       this.black = (name.search(/Black/g) != -1)
-=======
-      // name ArialNarrow for example will be replaced by Helvetica.
-      this.narrow = (name.indexOf('Narrow') != -1);
-      this.black = (name.indexOf('Black') != -1);
->>>>>>> 6245073a
 
       this.loadedName = fontName.split('-')[0];
       this.loading = false;
@@ -943,15 +933,6 @@
               if (index) {
                 deltas.push(index);
 
-<<<<<<< HEAD
-=======
-                var code = encoding[index];
-                for (var glyph in properties.glyphs) {
-                  if (properties.glyphs[glyph] == code)
-                    break;
-                }
-
->>>>>>> 6245073a
                 var unicode = j + kCmapGlyphOffset;
                 var mapping = encoding[j] || {};
                 mapping.unicode = unicode;
